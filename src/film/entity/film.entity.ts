/*
 * Copyright (C) 2016 - present Juergen Zimmermann, Florian Goebel, Hochschule Karlsruhe
 *
 * This program is free software: you can redistribute it and/or modify
 * it under the terms of the GNU General Public License as published by
 * the Free Software Foundation, either version 3 of the License, or
 * (at your option) any later version.
 *
 * This program is distributed in the hope that it will be useful,
 * but WITHOUT ANY WARRANTY; without even the implied warranty of
 * MERCHANTABILITY or FITNESS FOR A PARTICULAR PURPOSE.  See the
 * GNU General Public License for more details.
 *
 * You should have received a copy of the GNU General Public License
 * along with this program.  If not, see <https://www.gnu.org/licenses/>.
 */

// Nest unterstützt verschiedene Werkzeuge fuer OR-Mapping
// https://docs.nestjs.com/techniques/database
//  * TypeORM     https://typeorm.io
//  * Sequelize   https://sequelize.org
//  * Knex        https://knexjs.org

// TypeORM unterstützt die Patterns
//  * "Data Mapper" und orientiert sich an Hibernate (Java), Doctrine (PHP) und Entity Framework (C#)
//  * "Active Record" und orientiert sich an Mongoose (JavaScript)

// TypeORM unterstützt u.a. die DB-Systeme
//  * Postgres
//  * MySQL
//  * SQLite durch sqlite3 und better-sqlite3
//  * Oracle
//  * Microsoft SQL Server
//  * SAP Hana
//  * Cloud Spanner von Google

/**
 * Das Modul besteht aus der Entity-Klasse.
 * @packageDocumentation
 */

import {
    Column,
    CreateDateColumn,
    Entity,
    OneToMany,
    OneToOne,
    PrimaryGeneratedColumn,
    UpdateDateColumn,
    VersionColumn,
} from 'typeorm';
import { ApiProperty } from '@nestjs/swagger';
import { DecimalTransformer } from './decimal-transformer.js';
import { Distributor } from './distributor.entity.js';
import { Schauspieler } from './schauspieler.entity.js';
import { dbType } from '../../config/db.js';

/**
 * Alias-Typ für gültige Strings bei der Art eines Buches.
 */
export type FilmArt = 'KINOFASSUNG' | 'ORIGINAL';

/**
 * Entity-Klasse zu einem relationalen Tabelle
 */
// https://typeorm.io/entities
@Entity()
export class Film {
    // https://typeorm.io/entities#primary-columns
    // default: strategy = 'increment' (SEQUENCE, GENERATED ALWAYS AS IDENTITY, AUTO_INCREMENT)
    @PrimaryGeneratedColumn()
    id: number | undefined;

    @VersionColumn()
    readonly version: number | undefined;

    @Column()
    @ApiProperty({ example: '0-0070-0644-6', type: String })
    readonly imdbId!: string;

    @Column('int')
    @ApiProperty({ example: 200, type: Number })
    readonly laenge: number | undefined;

    @Column('int')
    @ApiProperty({ example: 5, type: Number })
    readonly rating: number | undefined;

    @Column('varchar')
    @ApiProperty({ example: 'KINOFASSUNG', type: String })
    readonly art: FilmArt | undefined;

    @Column('decimal', {
        precision: 8,
        scale: 2,
        transformer: new DecimalTransformer(),
    })
    @ApiProperty({ example: 1, type: Number })
    // statt number ggf. Decimal aus decimal.js analog zu BigDecimal von Java
    readonly preis!: number;

    @Column('decimal', {
        precision: 4,
        scale: 3,
        transformer: new DecimalTransformer(),
    })
    @ApiProperty({ example: 0.1, type: Number })
    readonly rabatt: number | undefined;

    @Column('decimal') // TypeORM unterstuetzt bei Oracle *NICHT* den Typ boolean
    @ApiProperty({ example: true, type: Boolean })
    readonly streambar: boolean | undefined;

    @Column('date')
    @ApiProperty({ example: '2021-01-31' })
<<<<<<< HEAD
    // TypeORM unterstuetzt *NICHT* das Temporal-API (ES2022)
    readonly datum: Date | string | undefined;

    @Column('date')
    @ApiProperty({ example: 'https://test.de/', type: String })
    readonly homepage: string | undefined;
=======
    readonly erscheinungsdatum: Date | string | undefined;
>>>>>>> 7d760893

    // https://typeorm.io/entities#simple-array-column-type
    // nicht "readonly": null ersetzen durch []
    @Column('simple-array')
    schlagwoerter: string[] | null | undefined;

    // undefined wegen Updates
    @OneToOne(() => Distributor, (distributor) => distributor.film, {
        cascade: ['insert', 'remove'],
    })
    readonly titel: Distributor | undefined;

    // undefined wegen Updates
    @OneToMany(() => Schauspieler, (schauspieler) => schauspieler.film, {
        cascade: ['insert', 'remove'],
    })
    readonly abbildungen: Schauspieler[] | undefined;

    // https://typeorm.io/entities#special-columns
    // https://typeorm.io/entities#column-types-for-postgres
    // https://typeorm.io/entities#column-types-for-mysql--mariadb
    // https://typeorm.io/entities#column-types-for-oracle
    // https://typeorm.io/entities#column-types-for-sqlite--cordova--react-native--expo
    @CreateDateColumn({
        type: dbType === 'sqlite' ? 'datetime' : 'timestamp',
    })
    readonly erzeugt: Date | undefined;

    @UpdateDateColumn({
        type: dbType === 'sqlite' ? 'datetime' : 'timestamp',
    })
    readonly aktualisiert: Date | undefined;

    public toString = (): string =>
        JSON.stringify({
            id: this.id,
            version: this.version,
            imdbId: this.imdbId,
            laenge: this.laenge,
            rating: this.rating,
            art: this.art,
            preis: this.preis,
            rabatt: this.rabatt,
            lieferbar: this.streambar,
            datum: this.erscheinungsdatum,
            schlagwoerter: this.schlagwoerter,
            erzeugt: this.erzeugt,
            aktualisiert: this.aktualisiert,
        });
}<|MERGE_RESOLUTION|>--- conflicted
+++ resolved
@@ -113,19 +113,12 @@
 
     @Column('date')
     @ApiProperty({ example: '2021-01-31' })
-<<<<<<< HEAD
-    // TypeORM unterstuetzt *NICHT* das Temporal-API (ES2022)
-    readonly datum: Date | string | undefined;
+    readonly erscheinungsdatum: Date | string | undefined;
 
-    @Column('date')
+    @Column('varchar')
     @ApiProperty({ example: 'https://test.de/', type: String })
     readonly homepage: string | undefined;
-=======
-    readonly erscheinungsdatum: Date | string | undefined;
->>>>>>> 7d760893
 
-    // https://typeorm.io/entities#simple-array-column-type
-    // nicht "readonly": null ersetzen durch []
     @Column('simple-array')
     schlagwoerter: string[] | null | undefined;
 
