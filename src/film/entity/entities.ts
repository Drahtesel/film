/*
 * Copyright (C) 2023 - present Juergen Zimmermann, Florian Goebel, Hochschule Karlsruhe
 *
 * This program is free software: you can redistribute it and/or modify
 * it under the terms of the GNU General Public License as published by
 * the Free Software Foundation, either version 3 of the License, or
 * (at your option) any later version.
 *
 * This program is distributed in the hope that it will be useful,
 * but WITHOUT ANY WARRANTY; without even the implied warranty of
 * MERCHANTABILITY or FITNESS FOR A PARTICULAR PURPOSE.  See the
 * GNU General Public License for more details.
 *
 * You should have received a copy of the GNU General Public License
 * along with this program.  If not, see <https://www.gnu.org/licenses/>.
 */
<<<<<<< HEAD

import { Abbildung } from './abbildung.entity.js';
import { Film } from './buch.entity.js';
import { Titel } from './titel.entity.js';
=======
import { Distributor } from './distributor.entity.js';
import { Film } from './film.entity.js';
import { Schauspieler } from './schauspieler.entity.js';
>>>>>>> 44a7b711

// erforderlich in src/config/db.ts und src/buch/buch.module.ts
export const entities = [Schauspieler, Film, Distributor];<|MERGE_RESOLUTION|>--- conflicted
+++ resolved
@@ -14,16 +14,9 @@
  * You should have received a copy of the GNU General Public License
  * along with this program.  If not, see <https://www.gnu.org/licenses/>.
  */
-<<<<<<< HEAD
-
-import { Abbildung } from './abbildung.entity.js';
-import { Film } from './buch.entity.js';
-import { Titel } from './titel.entity.js';
-=======
 import { Distributor } from './distributor.entity.js';
 import { Film } from './film.entity.js';
 import { Schauspieler } from './schauspieler.entity.js';
->>>>>>> 44a7b711
 
 // erforderlich in src/config/db.ts und src/buch/buch.module.ts
 export const entities = [Schauspieler, Film, Distributor];