--- conflicted
+++ resolved
@@ -119,11 +119,7 @@
     org.opencontainers.image.description="Appserver film mit Basis-Image Debian Bookworm" \
     org.opencontainers.image.version="2024.04.0-bookworm" \
     org.opencontainers.image.licenses="GPL-3.0-or-later" \
-<<<<<<< HEAD
     org.opencontainers.image.authors="Luis Kühn, Moritz Geiger, Robin Kraus"
-=======
-    org.opencontainers.image.authors="krro1024@h-ka.de"
->>>>>>> 3a5b4894
 
 RUN <<EOF
 set -eux
